# Anorm 2.5 Migration Guide

This is a guide for migrating from Anorm 2.4 to Anorm 2.5. If you need to migrate from an earlier version of Anorm then you must first follow the [Anorm 2.4 Migration Guide](https://github.com/playframework/anorm/blob/master/Migration24.md#anorm-24-migration-guide).

## Type safety

Passing anything different from string or symbol as parameter name is no longer support (previously deprecated `anorm.features.parameterWithUntypedName`).

```scala
val untyped: Any = "name"

// No longer supported (won't compile)
SQL("SELECT * FROM Country WHERE {p}").on(untyped -> "val")
```

Similarly, passing untyped value as parameter is no longer supported (previously deprecated `anorm.features.anyToStatement`).

```scala
val v: Any = "untyped"

// No longer supported (won't compile)
SQL"INSERT INTO table(label) VALUES($v)"
```

It's still possible to pass an opaque value as parameter.
In this case at your own risk, `setObject` will be used on statement.

```scala
val anyVal: Any = myVal
SQL"UPDATE t SET v = ${anorm.Object(anyVal)}"
```

<<<<<<< HEAD
## Joda

[Joda](http://www.joda.org) `LocalDateTime` and `LocalDate` are supported as parameter, passed as `Timestamp`. The following JDBC column types can also be parsed as `LocalDateTime` or `LocalDate`: `Date`, `Long`, `Timestamp` or *Wrapper* (any type providing `.getTimestamp`).
=======
## Macros

The macros `namedParser[T]` or `indexedParser[T]` (or `parser[T](names)`) can be used to create a `RowParser[T]` at compile-time, for any case class `T`.

```scala
import anorm.{ Macro, RowParser }

case class Info(name: String, year: Option[Int])

val parser: RowParser[Info] = Macro.namedParser[Info]
val result: List[Info] = SQL"SELECT * FROM list".as(parser.*)
```
>>>>>>> 19a25136
<|MERGE_RESOLUTION|>--- conflicted
+++ resolved
@@ -30,11 +30,10 @@
 SQL"UPDATE t SET v = ${anorm.Object(anyVal)}"
 ```
 
-<<<<<<< HEAD
 ## Joda
 
 [Joda](http://www.joda.org) `LocalDateTime` and `LocalDate` are supported as parameter, passed as `Timestamp`. The following JDBC column types can also be parsed as `LocalDateTime` or `LocalDate`: `Date`, `Long`, `Timestamp` or *Wrapper* (any type providing `.getTimestamp`).
-=======
+
 ## Macros
 
 The macros `namedParser[T]` or `indexedParser[T]` (or `parser[T](names)`) can be used to create a `RowParser[T]` at compile-time, for any case class `T`.
@@ -46,5 +45,4 @@
 
 val parser: RowParser[Info] = Macro.namedParser[Info]
 val result: List[Info] = SQL"SELECT * FROM list".as(parser.*)
-```
->>>>>>> 19a25136
+```