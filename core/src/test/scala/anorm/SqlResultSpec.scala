--- conflicted
+++ resolved
@@ -9,18 +9,6 @@
   "SQL result" title
 
   "For-comprehension over result" should {
-<<<<<<< HEAD
-    "fail when there is no data" in {
-      withQueryResult("scalar") { implicit c =>
-        lazy val parser = for {
-          a <- SqlParser.str("col1")
-          b <- SqlParser.int("col2")
-        } yield (a -> b)
-
-        SQL("SELECT * FROM test") as parser.single must throwA[Exception](
-          message = "'col1' not found")
-      }
-=======
     "fail when there is no data" in withQueryResult("scalar") { implicit c =>
       lazy val parser = for {
         a <- SqlParser.str("col1")
@@ -28,8 +16,7 @@
       } yield (a -> b)
 
       SQL("SELECT * FROM test") as parser.single must throwA[Exception](
-        message = "col1 not found")
->>>>>>> 26069d9c
+        message = "'col1' not found")
     }
 
     "return expected mandatory single result" in withQueryResult(
